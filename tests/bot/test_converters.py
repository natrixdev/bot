import datetime
import re
import unittest
from unittest.mock import MagicMock, patch

from dateutil.relativedelta import relativedelta
from discord.ext.commands import BadArgument

from bot.converters import (
    Duration,
    HushDurationConverter,
    ISODateTime,
    PackageName,
<<<<<<< HEAD
    TagContentConverter,
=======
    TagNameConverter,
>>>>>>> b4c7d613
)


class ConverterTests(unittest.IsolatedAsyncioTestCase):
    """Tests our custom argument converters."""

    @classmethod
    def setUpClass(cls):
        cls.context = MagicMock
        cls.context.author = 'bob'

        cls.fixed_utc_now = datetime.datetime.fromisoformat('2019-01-01T00:00:00')

<<<<<<< HEAD
    async def test_tag_content_converter_for_valid(self):
        """TagContentConverter should return correct values for valid input."""
        test_values = (
            ('hello', 'hello'),
            ('  h ello  ', 'h ello'),
        )

        for content, expected_conversion in test_values:
            with self.subTest(content=content, expected_conversion=expected_conversion):
                conversion = await TagContentConverter.convert(self.context, content)
                self.assertEqual(conversion, expected_conversion)

    async def test_tag_content_converter_for_invalid(self):
        """TagContentConverter should raise the proper exception for invalid input."""
        test_values = (
            ('', "Tag contents should not be empty, or filled with whitespace."),
            ('   ', "Tag contents should not be empty, or filled with whitespace."),
        )

        for value, exception_message in test_values:
            with self.subTest(tag_content=value, exception_message=exception_message):
                with self.assertRaisesRegex(BadArgument, re.escape(exception_message)):
                    await TagContentConverter.convert(self.context, value)
=======
    async def test_tag_name_converter_for_invalid(self):
        """TagNameConverter should raise the correct exception for invalid tag names."""
        test_values = (
            ('👋', "Don't be ridiculous, you can't use that character!"),
            ('', "Tag names should not be empty, or filled with whitespace."),
            ('  ', "Tag names should not be empty, or filled with whitespace."),
            ('42', "Tag names must contain at least one letter."),
            ('x' * 128, "Are you insane? That's way too long!"),
        )

        for invalid_name, exception_message in test_values:
            with self.subTest(invalid_name=invalid_name, exception_message=exception_message):
                with self.assertRaisesRegex(BadArgument, re.escape(exception_message)):
                    await TagNameConverter.convert(self.context, invalid_name)
>>>>>>> b4c7d613

    async def test_package_name_for_valid(self):
        """PackageName returns valid package names unchanged."""
        test_values = ('foo', 'le_mon', 'num83r')

        for name in test_values:
            with self.subTest(identifier=name):
                conversion = await PackageName.convert(self.context, name)
                self.assertEqual(name, conversion)

    async def test_package_name_for_invalid(self):
        """PackageName raises the proper exception for invalid package names."""
        test_values = ('text_with_a_dot.', 'UpperCaseName', 'dashed-name')

        for name in test_values:
            with self.subTest(identifier=name):
                with self.assertRaises(BadArgument):
                    await PackageName.convert(self.context, name)

    async def test_duration_converter_for_valid(self):
        """Duration returns the correct `datetime` for valid duration strings."""
        test_values = (
            # Simple duration strings
            ('1Y', {"years": 1}),
            ('1y', {"years": 1}),
            ('1year', {"years": 1}),
            ('1years', {"years": 1}),
            ('1m', {"months": 1}),
            ('1month', {"months": 1}),
            ('1months', {"months": 1}),
            ('1w', {"weeks": 1}),
            ('1W', {"weeks": 1}),
            ('1week', {"weeks": 1}),
            ('1weeks', {"weeks": 1}),
            ('1d', {"days": 1}),
            ('1D', {"days": 1}),
            ('1day', {"days": 1}),
            ('1days', {"days": 1}),
            ('1h', {"hours": 1}),
            ('1H', {"hours": 1}),
            ('1hour', {"hours": 1}),
            ('1hours', {"hours": 1}),
            ('1M', {"minutes": 1}),
            ('1minute', {"minutes": 1}),
            ('1minutes', {"minutes": 1}),
            ('1s', {"seconds": 1}),
            ('1S', {"seconds": 1}),
            ('1second', {"seconds": 1}),
            ('1seconds', {"seconds": 1}),

            # Complex duration strings
            (
                '1y1m1w1d1H1M1S',
                {
                    "years": 1,
                    "months": 1,
                    "weeks": 1,
                    "days": 1,
                    "hours": 1,
                    "minutes": 1,
                    "seconds": 1
                }
            ),
            ('5y100S', {"years": 5, "seconds": 100}),
            ('2w28H', {"weeks": 2, "hours": 28}),

            # Duration strings with spaces
            ('1 year 2 months', {"years": 1, "months": 2}),
            ('1d 2H', {"days": 1, "hours": 2}),
            ('1 week2 days', {"weeks": 1, "days": 2}),
        )

        converter = Duration()

        for duration, duration_dict in test_values:
            expected_datetime = self.fixed_utc_now + relativedelta(**duration_dict)

            with patch('bot.converters.datetime') as mock_datetime:
                mock_datetime.utcnow.return_value = self.fixed_utc_now

                with self.subTest(duration=duration, duration_dict=duration_dict):
                    converted_datetime = await converter.convert(self.context, duration)
                    self.assertEqual(converted_datetime, expected_datetime)

    async def test_duration_converter_for_invalid(self):
        """Duration raises the right exception for invalid duration strings."""
        test_values = (
            # Units in wrong order
            '1d1w',
            '1s1y',

            # Duplicated units
            '1 year 2 years',
            '1 M 10 minutes',

            # Unknown substrings
            '1MVes',
            '1y3breads',

            # Missing amount
            'ym',

            # Incorrect whitespace
            " 1y",
            "1S ",
            "1y  1m",

            # Garbage
            'Guido van Rossum',
            'lemon lemon lemon lemon lemon lemon lemon',
        )

        converter = Duration()

        for invalid_duration in test_values:
            with self.subTest(invalid_duration=invalid_duration):
                exception_message = f'`{invalid_duration}` is not a valid duration string.'
                with self.assertRaisesRegex(BadArgument, re.escape(exception_message)):
                    await converter.convert(self.context, invalid_duration)

    @patch("bot.converters.datetime")
    async def test_duration_converter_out_of_range(self, mock_datetime):
        """Duration converter should raise BadArgument if datetime raises a ValueError."""
        mock_datetime.__add__.side_effect = ValueError
        mock_datetime.utcnow.return_value = mock_datetime

        duration = f"{datetime.MAXYEAR}y"
        exception_message = f"`{duration}` results in a datetime outside the supported range."
        with self.assertRaisesRegex(BadArgument, re.escape(exception_message)):
            await Duration().convert(self.context, duration)

    async def test_isodatetime_converter_for_valid(self):
        """ISODateTime converter returns correct datetime for valid datetime string."""
        test_values = (
            # `YYYY-mm-ddTHH:MM:SSZ` | `YYYY-mm-dd HH:MM:SSZ`
            ('2019-09-02T02:03:05Z', datetime.datetime(2019, 9, 2, 2, 3, 5)),
            ('2019-09-02 02:03:05Z', datetime.datetime(2019, 9, 2, 2, 3, 5)),

            # `YYYY-mm-ddTHH:MM:SS±HH:MM` | `YYYY-mm-dd HH:MM:SS±HH:MM`
            ('2019-09-02T03:18:05+01:15', datetime.datetime(2019, 9, 2, 2, 3, 5)),
            ('2019-09-02 03:18:05+01:15', datetime.datetime(2019, 9, 2, 2, 3, 5)),
            ('2019-09-02T00:48:05-01:15', datetime.datetime(2019, 9, 2, 2, 3, 5)),
            ('2019-09-02 00:48:05-01:15', datetime.datetime(2019, 9, 2, 2, 3, 5)),

            # `YYYY-mm-ddTHH:MM:SS±HHMM` | `YYYY-mm-dd HH:MM:SS±HHMM`
            ('2019-09-02T03:18:05+0115', datetime.datetime(2019, 9, 2, 2, 3, 5)),
            ('2019-09-02 03:18:05+0115', datetime.datetime(2019, 9, 2, 2, 3, 5)),
            ('2019-09-02T00:48:05-0115', datetime.datetime(2019, 9, 2, 2, 3, 5)),
            ('2019-09-02 00:48:05-0115', datetime.datetime(2019, 9, 2, 2, 3, 5)),

            # `YYYY-mm-ddTHH:MM:SS±HH` | `YYYY-mm-dd HH:MM:SS±HH`
            ('2019-09-02 03:03:05+01', datetime.datetime(2019, 9, 2, 2, 3, 5)),
            ('2019-09-02T01:03:05-01', datetime.datetime(2019, 9, 2, 2, 3, 5)),

            # `YYYY-mm-ddTHH:MM:SS` | `YYYY-mm-dd HH:MM:SS`
            ('2019-09-02T02:03:05', datetime.datetime(2019, 9, 2, 2, 3, 5)),
            ('2019-09-02 02:03:05', datetime.datetime(2019, 9, 2, 2, 3, 5)),

            # `YYYY-mm-ddTHH:MM` | `YYYY-mm-dd HH:MM`
            ('2019-11-12T09:15', datetime.datetime(2019, 11, 12, 9, 15)),
            ('2019-11-12 09:15', datetime.datetime(2019, 11, 12, 9, 15)),

            # `YYYY-mm-dd`
            ('2019-04-01', datetime.datetime(2019, 4, 1)),

            # `YYYY-mm`
            ('2019-02-01', datetime.datetime(2019, 2, 1)),

            # `YYYY`
            ('2025', datetime.datetime(2025, 1, 1)),
        )

        converter = ISODateTime()

        for datetime_string, expected_dt in test_values:
            with self.subTest(datetime_string=datetime_string, expected_dt=expected_dt):
                converted_dt = await converter.convert(self.context, datetime_string)
                self.assertIsNone(converted_dt.tzinfo)
                self.assertEqual(converted_dt, expected_dt)

    async def test_isodatetime_converter_for_invalid(self):
        """ISODateTime converter raises the correct exception for invalid datetime strings."""
        test_values = (
            # Make sure it doesn't interfere with the Duration converter
            '1Y',
            '1d',
            '1H',

            # Check if it fails when only providing the optional time part
            '10:10:10',
            '10:00',

            # Invalid date format
            '19-01-01',

            # Other non-valid strings
            'fisk the tag master',
        )

        converter = ISODateTime()
        for datetime_string in test_values:
            with self.subTest(datetime_string=datetime_string):
                exception_message = f"`{datetime_string}` is not a valid ISO-8601 datetime string"
                with self.assertRaisesRegex(BadArgument, re.escape(exception_message)):
                    await converter.convert(self.context, datetime_string)

    async def test_hush_duration_converter_for_valid(self):
        """HushDurationConverter returns correct value for minutes duration or `"forever"` strings."""
        test_values = (
            ("0", 0),
            ("15", 15),
            ("10", 10),
            ("5m", 5),
            ("5M", 5),
            ("forever", -1),
        )
        converter = HushDurationConverter()
        for minutes_string, expected_minutes in test_values:
            with self.subTest(minutes_string=minutes_string, expected_minutes=expected_minutes):
                converted = await converter.convert(self.context, minutes_string)
                self.assertEqual(expected_minutes, converted)

    async def test_hush_duration_converter_for_invalid(self):
        """HushDurationConverter raises correct exception for invalid minutes duration strings."""
        test_values = (
            ("16", "Duration must be at most 15 minutes."),
            ("10d", "10d is not a valid minutes duration."),
            ("-1", "-1 is not a valid minutes duration."),
        )
        converter = HushDurationConverter()
        for invalid_minutes_string, exception_message in test_values:
            with self.subTest(invalid_minutes_string=invalid_minutes_string, exception_message=exception_message):
                with self.assertRaisesRegex(BadArgument, re.escape(exception_message)):
                    await converter.convert(self.context, invalid_minutes_string)<|MERGE_RESOLUTION|>--- conflicted
+++ resolved
@@ -11,11 +11,6 @@
     HushDurationConverter,
     ISODateTime,
     PackageName,
-<<<<<<< HEAD
-    TagContentConverter,
-=======
-    TagNameConverter,
->>>>>>> b4c7d613
 )
 
 
@@ -28,47 +23,6 @@
         cls.context.author = 'bob'
 
         cls.fixed_utc_now = datetime.datetime.fromisoformat('2019-01-01T00:00:00')
-
-<<<<<<< HEAD
-    async def test_tag_content_converter_for_valid(self):
-        """TagContentConverter should return correct values for valid input."""
-        test_values = (
-            ('hello', 'hello'),
-            ('  h ello  ', 'h ello'),
-        )
-
-        for content, expected_conversion in test_values:
-            with self.subTest(content=content, expected_conversion=expected_conversion):
-                conversion = await TagContentConverter.convert(self.context, content)
-                self.assertEqual(conversion, expected_conversion)
-
-    async def test_tag_content_converter_for_invalid(self):
-        """TagContentConverter should raise the proper exception for invalid input."""
-        test_values = (
-            ('', "Tag contents should not be empty, or filled with whitespace."),
-            ('   ', "Tag contents should not be empty, or filled with whitespace."),
-        )
-
-        for value, exception_message in test_values:
-            with self.subTest(tag_content=value, exception_message=exception_message):
-                with self.assertRaisesRegex(BadArgument, re.escape(exception_message)):
-                    await TagContentConverter.convert(self.context, value)
-=======
-    async def test_tag_name_converter_for_invalid(self):
-        """TagNameConverter should raise the correct exception for invalid tag names."""
-        test_values = (
-            ('👋', "Don't be ridiculous, you can't use that character!"),
-            ('', "Tag names should not be empty, or filled with whitespace."),
-            ('  ', "Tag names should not be empty, or filled with whitespace."),
-            ('42', "Tag names must contain at least one letter."),
-            ('x' * 128, "Are you insane? That's way too long!"),
-        )
-
-        for invalid_name, exception_message in test_values:
-            with self.subTest(invalid_name=invalid_name, exception_message=exception_message):
-                with self.assertRaisesRegex(BadArgument, re.escape(exception_message)):
-                    await TagNameConverter.convert(self.context, invalid_name)
->>>>>>> b4c7d613
 
     async def test_package_name_for_valid(self):
         """PackageName returns valid package names unchanged."""
