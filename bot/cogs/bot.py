--- conflicted
+++ resolved
@@ -7,11 +7,8 @@
 from discord import Embed, Message, RawMessageUpdateEvent, TextChannel
 from discord.ext.commands import Cog, Context, command, group
 
-<<<<<<< HEAD
+from bot.bot import Bot
 from bot.cogs.token_remover import TokenRemover
-=======
-from bot.bot import Bot
->>>>>>> 10a39501
 from bot.constants import Channels, DEBUG_MODE, Guild, MODERATION_ROLES, Roles, URLs
 from bot.decorators import with_role
 from bot.utils.messages import wait_for_deletion
