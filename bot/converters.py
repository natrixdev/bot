from __future__ import annotations

import logging
import re
import typing as t
from datetime import datetime
from ssl import CertificateError

import dateutil.parser
import dateutil.tz
import discord
from aiohttp import ClientConnectorError
from dateutil.relativedelta import relativedelta
from discord.ext.commands import BadArgument, Bot, Context, Converter, IDConverter, MemberConverter, UserConverter
from discord.utils import DISCORD_EPOCH, escape_markdown, snowflake_time

from bot import exts
from bot.api import ResponseCodeError
from bot.constants import URLs
from bot.exts.info.doc import _inventory_parser
from bot.utils.extensions import EXTENSIONS, unqualify
from bot.utils.regex import INVITE_RE
from bot.utils.time import parse_duration_string
if t.TYPE_CHECKING:
    from bot.exts.info.source import SourceType

log = logging.getLogger(__name__)

DISCORD_EPOCH_DT = datetime.utcfromtimestamp(DISCORD_EPOCH / 1000)
RE_USER_MENTION = re.compile(r"<@!?([0-9]+)>$")


def allowed_strings(*values, preserve_case: bool = False) -> t.Callable[[str], str]:
    """
    Return a converter which only allows arguments equal to one of the given values.

    Unless preserve_case is True, the argument is converted to lowercase. All values are then
    expected to have already been given in lowercase too.
    """
    def converter(arg: str) -> str:
        if not preserve_case:
            arg = arg.lower()

        if arg not in values:
            raise BadArgument(f"Only the following values are allowed:\n```{', '.join(values)}```")
        else:
            return arg

    return converter


class ValidDiscordServerInvite(Converter):
    """
    A converter that validates whether a given string is a valid Discord server invite.

    Raises 'BadArgument' if:
    - The string is not a valid Discord server invite.
    - The string is valid, but is an invite for a group DM.
    - The string is valid, but is expired.

    Returns a (partial) guild object if:
    - The string is a valid vanity
    - The string is a full invite URI
    - The string contains the invite code (the stuff after discord.gg/)

    See the Discord API docs for documentation on the guild object:
    https://discord.com/developers/docs/resources/guild#guild-object
    """

    async def convert(self, ctx: Context, server_invite: str) -> dict:
        """Check whether the string is a valid Discord server invite."""
        invite_code = INVITE_RE.search(server_invite)
        if invite_code:
            response = await ctx.bot.http_session.get(
                f"{URLs.discord_invite_api}/{invite_code[1]}"
            )
            if response.status != 404:
                invite_data = await response.json()
                return invite_data.get("guild")

        id_converter = IDConverter()
        if id_converter._get_id_match(server_invite):
            raise BadArgument("Guild IDs are not supported, only invites.")

        raise BadArgument("This does not appear to be a valid Discord server invite.")


class ValidFilterListType(Converter):
    """
    A converter that checks whether the given string is a valid FilterList type.

    Raises `BadArgument` if the argument is not a valid FilterList type, and simply
    passes through the given argument otherwise.
    """

    @staticmethod
    async def get_valid_types(bot: Bot) -> list:
        """
        Try to get a list of valid filter list types.

        Raise a BadArgument if the API can't respond.
        """
        try:
            valid_types = await bot.api_client.get('bot/filter-lists/get-types')
        except ResponseCodeError:
            raise BadArgument("Cannot validate list_type: Unable to fetch valid types from API.")

        return [enum for enum, classname in valid_types]

    async def convert(self, ctx: Context, list_type: str) -> str:
        """Checks whether the given string is a valid FilterList type."""
        valid_types = await self.get_valid_types(ctx.bot)
        list_type = list_type.upper()

        if list_type not in valid_types:

            # Maybe the user is using the plural form of this type,
            # e.g. "guild_invites" instead of "guild_invite".
            #
            # This code will support the simple plural form (a single 's' at the end),
            # which works for all current list types, but if a list type is added in the future
            # which has an irregular plural form (like 'ies'), this code will need to be
            # refactored to support this.
            if list_type.endswith("S") and list_type[:-1] in valid_types:
                list_type = list_type[:-1]

            else:
                valid_types_list = '\n'.join([f"• {type_.lower()}" for type_ in valid_types])
                raise BadArgument(
                    f"You have provided an invalid list type!\n\n"
                    f"Please provide one of the following: \n{valid_types_list}"
                )
        return list_type


class Extension(Converter):
    """
    Fully qualify the name of an extension and ensure it exists.

    The * and ** values bypass this when used with the reload command.
    """

    async def convert(self, ctx: Context, argument: str) -> str:
        """Fully qualify the name of an extension and ensure it exists."""
        # Special values to reload all extensions
        if argument == "*" or argument == "**":
            return argument

        argument = argument.lower()

        if argument in EXTENSIONS:
            return argument
        elif (qualified_arg := f"{exts.__name__}.{argument}") in EXTENSIONS:
            return qualified_arg

        matches = []
        for ext in EXTENSIONS:
            if argument == unqualify(ext):
                matches.append(ext)

        if len(matches) > 1:
            matches.sort()
            names = "\n".join(matches)
            raise BadArgument(
                f":x: `{argument}` is an ambiguous extension name. "
                f"Please use one of the following fully-qualified names.```\n{names}```"
            )
        elif matches:
            return matches[0]
        else:
            raise BadArgument(f":x: Could not find the extension `{argument}`.")


class PackageName(Converter):
    """
    A converter that checks whether the given string is a valid package name.

    Package names are used for stats and are restricted to the a-z and _ characters.
    """

    PACKAGE_NAME_RE = re.compile(r"[^a-z0-9_]")

    @classmethod
    async def convert(cls, ctx: Context, argument: str) -> str:
        """Checks whether the given string is a valid package name."""
        if cls.PACKAGE_NAME_RE.search(argument):
            raise BadArgument("The provided package name is not valid; please only use the _, 0-9, and a-z characters.")
        return argument


class ValidURL(Converter):
    """
    Represents a valid webpage URL.

    This converter checks whether the given URL can be reached and requesting it returns a status
    code of 200. If not, `BadArgument` is raised.

    Otherwise, it simply passes through the given URL.
    """

    @staticmethod
    async def convert(ctx: Context, url: str) -> str:
        """This converter checks whether the given URL can be reached with a status code of 200."""
        try:
            async with ctx.bot.http_session.get(url) as resp:
                if resp.status != 200:
                    raise BadArgument(
                        f"HTTP GET on `{url}` returned status `{resp.status}`, expected 200"
                    )
        except CertificateError:
            if url.startswith('https'):
                raise BadArgument(
                    f"Got a `CertificateError` for URL `{url}`. Does it support HTTPS?"
                )
            raise BadArgument(f"Got a `CertificateError` for URL `{url}`.")
        except ValueError:
            raise BadArgument(f"`{url}` doesn't look like a valid hostname to me.")
        except ClientConnectorError:
            raise BadArgument(f"Cannot connect to host with URL `{url}`.")
        return url


class Inventory(Converter):
    """
    Represents an Intersphinx inventory URL.

    This converter checks whether intersphinx accepts the given inventory URL, and raises
    `BadArgument` if that is not the case or if the url is unreachable.

    Otherwise, it returns the url and the fetched inventory dict in a tuple.
    """

    @staticmethod
    async def convert(ctx: Context, url: str) -> t.Tuple[str, _inventory_parser.InventoryDict]:
        """Convert url to Intersphinx inventory URL."""
        await ctx.trigger_typing()
        if (inventory := await _inventory_parser.fetch_inventory(url)) is None:
            raise BadArgument(
                f"Failed to fetch inventory file after {_inventory_parser.FAILED_REQUEST_ATTEMPTS} attempts."
            )
        return url, inventory


class Snowflake(IDConverter):
    """
    Converts to an int if the argument is a valid Discord snowflake.

    A snowflake is valid if:

    * It consists of 15-21 digits (0-9)
    * Its parsed datetime is after the Discord epoch
    * Its parsed datetime is less than 1 day after the current time
    """

    async def convert(self, ctx: Context, arg: str) -> int:
        """
        Ensure `arg` matches the ID pattern and its timestamp is in range.

        Return `arg` as an int if it's a valid snowflake.
        """
        error = f"Invalid snowflake {arg!r}"

        if not self._get_id_match(arg):
            raise BadArgument(error)

        snowflake = int(arg)

        try:
            time = snowflake_time(snowflake)
        except (OverflowError, OSError) as e:
            # Not sure if this can ever even happen, but let's be safe.
            raise BadArgument(f"{error}: {e}")

        if time < DISCORD_EPOCH_DT:
            raise BadArgument(f"{error}: timestamp is before the Discord epoch.")
        elif (datetime.utcnow() - time).days < -1:
            raise BadArgument(f"{error}: timestamp is too far into the future.")

        return snowflake


<<<<<<< HEAD
class TagContentConverter(Converter):
    """Ensure proposed tag content is not empty and contains at least one non-whitespace character."""
=======
class TagNameConverter(Converter):
    """
    Ensure that a proposed tag name is valid.

    Valid tag names meet the following conditions:
        * All ASCII characters
        * Has at least one non-whitespace character
        * Not solely numeric
        * Shorter than 127 characters
    """

    @staticmethod
    async def convert(ctx: Context, tag_name: str) -> str:
        """Lowercase & strip whitespace from proposed tag_name & ensure it's valid."""
        tag_name = tag_name.lower().strip()

        # The tag name has at least one invalid character.
        if ascii(tag_name)[1:-1] != tag_name:
            raise BadArgument("Don't be ridiculous, you can't use that character!")

        # The tag name is either empty, or consists of nothing but whitespace.
        elif not tag_name:
            raise BadArgument("Tag names should not be empty, or filled with whitespace.")

        # The tag name is longer than 127 characters.
        elif len(tag_name) > 127:
            raise BadArgument("Are you insane? That's way too long!")

        # The tag name is ascii but does not contain any letters.
        elif not any(character.isalpha() for character in tag_name):
            raise BadArgument("Tag names must contain at least one letter.")

        return tag_name


class SourceConverter(Converter):
    """Convert an argument into a help command, tag, command, or cog."""
>>>>>>> b4c7d613

    @staticmethod
    async def convert(ctx: Context, argument: str) -> SourceType:
        """Convert argument into source object."""
        if argument.lower() == "help":
            return ctx.bot.help_command

        cog = ctx.bot.get_cog(argument)
        if cog:
            return cog

        cmd = ctx.bot.get_command(argument)
        if cmd:
            return cmd

        tags_cog = ctx.bot.get_cog("Tags")
        show_tag = True

        if not tags_cog:
            show_tag = False
        elif argument.lower() in tags_cog._cache:
            return argument.lower()

        escaped_arg = escape_markdown(argument)

        raise BadArgument(
            f"Unable to convert '{escaped_arg}' to valid command{', tag,' if show_tag else ''} or Cog."
        )


class DurationDelta(Converter):
    """Convert duration strings into dateutil.relativedelta.relativedelta objects."""

    async def convert(self, ctx: Context, duration: str) -> relativedelta:
        """
        Converts a `duration` string to a relativedelta object.

        The converter supports the following symbols for each unit of time:
        - years: `Y`, `y`, `year`, `years`
        - months: `m`, `month`, `months`
        - weeks: `w`, `W`, `week`, `weeks`
        - days: `d`, `D`, `day`, `days`
        - hours: `H`, `h`, `hour`, `hours`
        - minutes: `M`, `minute`, `minutes`
        - seconds: `S`, `s`, `second`, `seconds`

        The units need to be provided in descending order of magnitude.
        """
        if not (delta := parse_duration_string(duration)):
            raise BadArgument(f"`{duration}` is not a valid duration string.")

        return delta


class Duration(DurationDelta):
    """Convert duration strings into UTC datetime.datetime objects."""

    async def convert(self, ctx: Context, duration: str) -> datetime:
        """
        Converts a `duration` string to a datetime object that's `duration` in the future.

        The converter supports the same symbols for each unit of time as its parent class.
        """
        delta = await super().convert(ctx, duration)
        now = datetime.utcnow()

        try:
            return now + delta
        except (ValueError, OverflowError):
            raise BadArgument(f"`{duration}` results in a datetime outside the supported range.")


class OffTopicName(Converter):
    """A converter that ensures an added off-topic name is valid."""

    ALLOWED_CHARACTERS = "ABCDEFGHIJKLMNOPQRSTUVWXYZ!?'`-"

    @classmethod
    def translate_name(cls, name: str, *, from_unicode: bool = True) -> str:
        """
        Translates `name` into a format that is allowed in discord channel names.

        If `from_unicode` is True, the name is translated from a discord-safe format, back to normalized text.
        """
        if from_unicode:
            table = str.maketrans(cls.ALLOWED_CHARACTERS, '𝖠𝖡𝖢𝖣𝖤𝖥𝖦𝖧𝖨𝖩𝖪𝖫𝖬𝖭𝖮𝖯𝖰𝖱𝖲𝖳𝖴𝖵𝖶𝖷𝖸𝖹ǃ？’’-')
        else:
            table = str.maketrans('𝖠𝖡𝖢𝖣𝖤𝖥𝖦𝖧𝖨𝖩𝖪𝖫𝖬𝖭𝖮𝖯𝖰𝖱𝖲𝖳𝖴𝖵𝖶𝖷𝖸𝖹ǃ？’’-', cls.ALLOWED_CHARACTERS)

        return name.translate(table)

    async def convert(self, ctx: Context, argument: str) -> str:
        """Attempt to replace any invalid characters with their approximate Unicode equivalent."""
        # Chain multiple words to a single one
        argument = "-".join(argument.split())

        if not (2 <= len(argument) <= 96):
            raise BadArgument("Channel name must be between 2 and 96 chars long")

        elif not all(c.isalnum() or c in self.ALLOWED_CHARACTERS for c in argument):
            raise BadArgument(
                "Channel name must only consist of "
                "alphanumeric characters, minus signs or apostrophes."
            )

        # Replace invalid characters with unicode alternatives.
        return self.translate_name(argument)


class ISODateTime(Converter):
    """Converts an ISO-8601 datetime string into a datetime.datetime."""

    async def convert(self, ctx: Context, datetime_string: str) -> datetime:
        """
        Converts a ISO-8601 `datetime_string` into a `datetime.datetime` object.

        The converter is flexible in the formats it accepts, as it uses the `isoparse` method of
        `dateutil.parser`. In general, it accepts datetime strings that start with a date,
        optionally followed by a time. Specifying a timezone offset in the datetime string is
        supported, but the `datetime` object will be converted to UTC and will be returned without
        `tzinfo` as a timezone-unaware `datetime` object.

        See: https://dateutil.readthedocs.io/en/stable/parser.html#dateutil.parser.isoparse

        Formats that are guaranteed to be valid by our tests are:

        - `YYYY-mm-ddTHH:MM:SSZ` | `YYYY-mm-dd HH:MM:SSZ`
        - `YYYY-mm-ddTHH:MM:SS±HH:MM` | `YYYY-mm-dd HH:MM:SS±HH:MM`
        - `YYYY-mm-ddTHH:MM:SS±HHMM` | `YYYY-mm-dd HH:MM:SS±HHMM`
        - `YYYY-mm-ddTHH:MM:SS±HH` | `YYYY-mm-dd HH:MM:SS±HH`
        - `YYYY-mm-ddTHH:MM:SS` | `YYYY-mm-dd HH:MM:SS`
        - `YYYY-mm-ddTHH:MM` | `YYYY-mm-dd HH:MM`
        - `YYYY-mm-dd`
        - `YYYY-mm`
        - `YYYY`

        Note: ISO-8601 specifies a `T` as the separator between the date and the time part of the
        datetime string. The converter accepts both a `T` and a single space character.
        """
        try:
            dt = dateutil.parser.isoparse(datetime_string)
        except ValueError:
            raise BadArgument(f"`{datetime_string}` is not a valid ISO-8601 datetime string")

        if dt.tzinfo:
            dt = dt.astimezone(dateutil.tz.UTC)
            dt = dt.replace(tzinfo=None)

        return dt


class HushDurationConverter(Converter):
    """Convert passed duration to `int` minutes or `None`."""

    MINUTES_RE = re.compile(r"(\d+)(?:M|m|$)")

    async def convert(self, ctx: Context, argument: str) -> int:
        """
        Convert `argument` to a duration that's max 15 minutes or None.

        If `"forever"` is passed, -1 is returned; otherwise an int of the extracted time.
        Accepted formats are:
        * <duration>,
        * <duration>m,
        * <duration>M,
        * forever.
        """
        if argument == "forever":
            return -1
        match = self.MINUTES_RE.match(argument)
        if not match:
            raise BadArgument(f"{argument} is not a valid minutes duration.")

        duration = int(match.group(1))
        if duration > 15:
            raise BadArgument("Duration must be at most 15 minutes.")
        return duration


def _is_an_unambiguous_user_argument(argument: str) -> bool:
    """Check if the provided argument is a user mention, user id, or username (name#discrim)."""
    has_id_or_mention = bool(IDConverter()._get_id_match(argument) or RE_USER_MENTION.match(argument))

    # Check to see if the author passed a username (a discriminator exists)
    argument = argument.removeprefix('@')
    has_username = len(argument) > 5 and argument[-5] == '#'

    return has_id_or_mention or has_username


AMBIGUOUS_ARGUMENT_MSG = ("`{argument}` is not a User mention, a User ID or a Username in the format"
                          " `name#discriminator`.")


class UnambiguousUser(UserConverter):
    """
    Converts to a `discord.User`, but only if a mention, userID or a username (name#discrim) is provided.

    Unlike the default `UserConverter`, it doesn't allow conversion from a name.
    This is useful in cases where that lookup strategy would lead to too much ambiguity.
    """

    async def convert(self, ctx: Context, argument: str) -> discord.User:
        """Convert the `argument` to a `discord.User`."""
        if _is_an_unambiguous_user_argument(argument):
            return await super().convert(ctx, argument)
        else:
            raise BadArgument(AMBIGUOUS_ARGUMENT_MSG.format(argument=argument))


class UnambiguousMember(MemberConverter):
    """
    Converts to a `discord.Member`, but only if a mention, userID or a username (name#discrim) is provided.

    Unlike the default `MemberConverter`, it doesn't allow conversion from a name or nickname.
    This is useful in cases where that lookup strategy would lead to too much ambiguity.
    """

    async def convert(self, ctx: Context, argument: str) -> discord.Member:
        """Convert the `argument` to a `discord.Member`."""
        if _is_an_unambiguous_user_argument(argument):
            return await super().convert(ctx, argument)
        else:
            raise BadArgument(AMBIGUOUS_ARGUMENT_MSG.format(argument=argument))


class Infraction(Converter):
    """
    Attempts to convert a given infraction ID into an infraction.

    Alternatively, `l`, `last`, or `recent` can be passed in order to
    obtain the most recent infraction by the actor.
    """

    async def convert(self, ctx: Context, arg: str) -> t.Optional[dict]:
        """Attempts to convert `arg` into an infraction `dict`."""
        if arg in ("l", "last", "recent"):
            params = {
                "actor__id": ctx.author.id,
                "ordering": "-inserted_at"
            }

            infractions = await ctx.bot.api_client.get("bot/infractions", params=params)

            if not infractions:
                raise BadArgument(
                    "Couldn't find most recent infraction; you have never given an infraction."
                )
            else:
                return infractions[0]

        else:
            return await ctx.bot.api_client.get(f"bot/infractions/{arg}")


if t.TYPE_CHECKING:
    ValidDiscordServerInvite = dict  # noqa: F811
    ValidFilterListType = str  # noqa: F811
    Extension = str  # noqa: F811
    PackageName = str  # noqa: F811
    ValidURL = str  # noqa: F811
    Inventory = t.Tuple[str, _inventory_parser.InventoryDict]  # noqa: F811
    Snowflake = int  # noqa: F811
    TagNameConverter = str  # noqa: F811
    SourceConverter = SourceType  # noqa: F811
    DurationDelta = relativedelta  # noqa: F811
    Duration = datetime  # noqa: F811
    OffTopicName = str  # noqa: F811
    ISODateTime = datetime  # noqa: F811
    HushDurationConverter = int  # noqa: F811
    UnambiguousUser = discord.User  # noqa: F811
    UnambiguousMember = discord.Member  # noqa: F811
    Infraction = t.Optional[dict]  # noqa: F811

Expiry = t.Union[Duration, ISODateTime]
MemberOrUser = t.Union[discord.Member, discord.User]
UnambiguousMemberOrUser = t.Union[UnambiguousMember, UnambiguousUser]<|MERGE_RESOLUTION|>--- conflicted
+++ resolved
@@ -18,6 +18,7 @@
 from bot.api import ResponseCodeError
 from bot.constants import URLs
 from bot.exts.info.doc import _inventory_parser
+from bot.exts.info.tags import TagIdentifier
 from bot.utils.extensions import EXTENSIONS, unqualify
 from bot.utils.regex import INVITE_RE
 from bot.utils.time import parse_duration_string
@@ -279,48 +280,8 @@
         return snowflake
 
 
-<<<<<<< HEAD
-class TagContentConverter(Converter):
-    """Ensure proposed tag content is not empty and contains at least one non-whitespace character."""
-=======
-class TagNameConverter(Converter):
-    """
-    Ensure that a proposed tag name is valid.
-
-    Valid tag names meet the following conditions:
-        * All ASCII characters
-        * Has at least one non-whitespace character
-        * Not solely numeric
-        * Shorter than 127 characters
-    """
-
-    @staticmethod
-    async def convert(ctx: Context, tag_name: str) -> str:
-        """Lowercase & strip whitespace from proposed tag_name & ensure it's valid."""
-        tag_name = tag_name.lower().strip()
-
-        # The tag name has at least one invalid character.
-        if ascii(tag_name)[1:-1] != tag_name:
-            raise BadArgument("Don't be ridiculous, you can't use that character!")
-
-        # The tag name is either empty, or consists of nothing but whitespace.
-        elif not tag_name:
-            raise BadArgument("Tag names should not be empty, or filled with whitespace.")
-
-        # The tag name is longer than 127 characters.
-        elif len(tag_name) > 127:
-            raise BadArgument("Are you insane? That's way too long!")
-
-        # The tag name is ascii but does not contain any letters.
-        elif not any(character.isalpha() for character in tag_name):
-            raise BadArgument("Tag names must contain at least one letter.")
-
-        return tag_name
-
-
 class SourceConverter(Converter):
     """Convert an argument into a help command, tag, command, or cog."""
->>>>>>> b4c7d613
 
     @staticmethod
     async def convert(ctx: Context, argument: str) -> SourceType:
@@ -341,9 +302,10 @@
 
         if not tags_cog:
             show_tag = False
-        elif argument.lower() in tags_cog._cache:
-            return argument.lower()
-
+        else:
+            identifier = TagIdentifier.from_string(argument.lower())
+            if identifier in tags_cog.tags:
+                return identifier
         escaped_arg = escape_markdown(argument)
 
         raise BadArgument(
@@ -584,7 +546,6 @@
     ValidURL = str  # noqa: F811
     Inventory = t.Tuple[str, _inventory_parser.InventoryDict]  # noqa: F811
     Snowflake = int  # noqa: F811
-    TagNameConverter = str  # noqa: F811
     SourceConverter = SourceType  # noqa: F811
     DurationDelta = relativedelta  # noqa: F811
     Duration = datetime  # noqa: F811
