--- conflicted
+++ resolved
@@ -210,35 +210,6 @@
     role_whitelist: List[int]
 
 
-class Channels(metaclass=YAMLGetter):
-    section = "guild"
-    subsection = "channels"
-
-    admins: int
-    announcements: int
-    big_brother_logs: int
-    bot: int
-    checkpoint_test: int
-    devalerts: int
-    devlog: int
-    devtest: int
-    help_0: int
-    help_1: int
-    help_2: int
-    help_3: int
-    help_4: int
-    help_5: int
-    helpers: int
-    message_log: int
-    modlog: int
-    off_topic_1: int
-    off_topic_2: int
-    off_topic_3: int
-    python: int
-    staff_lounge: int
-    verification: int
-
-
 class Cooldowns(metaclass=YAMLGetter):
     section = "bot"
     subsection = "cooldowns"
@@ -302,8 +273,6 @@
     user_update: str
 
 
-<<<<<<< HEAD
-=======
 class CleanMessages(metaclass=YAMLGetter):
     section = "bot"
     subsection = "clean"
@@ -339,7 +308,6 @@
     verification: int
 
 
->>>>>>> 963ad9ab
 class Roles(metaclass=YAMLGetter):
     section = "guild"
     subsection = "roles"
